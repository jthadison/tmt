{
  "permissions": {
    "allow": [
      "Bash(python:*)",
      "Bash(curl:*)",
      "Bash(timeout:*)",
      "Bash(PORT=8002 python start_agent_simple.py)",
      "Bash(PORT=8003 python start_agent.py)",
      "Bash(PORT=8004 python start_agent.py)",
      "Bash(PORT=8005 python start_agent.py)",
      "Bash(PORT=8006 python start_agent.py)",
      "Bash(PORT=8007 python start_agent.py)",
      "Bash(PORT=8008 python start_agent_simple.py)",
      "Bash(PORT=8084 python:*)",
      "Bash(npm run dev:*)",
      "Bash(powershell:*)",
      "Bash(PORT=8001 python -m app.main)",
      "Bash(PORT=8001 python:*)",
      "Bash(taskkill:*)",
      "Bash(git add:*)",
      "Bash(git checkout:*)",
<<<<<<< HEAD
      "Bash(git merge:*)",
      "Bash(git commit:*)"
=======
      "Bash(curl:*)",
      "Bash(PORT=8001 python:*)",
      "Bash(npm run dev:*)",
      "Bash(PORT=3003 npm run dev)",
      "Bash(taskkill:*)",
      "Bash(node:*)",
      "Bash(git checkout:*)",
      "Bash(git add:*)",
      "Bash(git commit:*)",
      "Bash(npm run build:*)",
      "Bash(NODE_ENV=development npx next dev --port 8090)",
      "mcp__playwright__browser_navigate",
      "mcp__playwright__browser_wait_for",
      "Bash(awk:*)",
      "mcp__playwright__browser_click"
>>>>>>> f3a378bd
    ],
    "deny": [],
    "ask": [],
    "defaultMode": "acceptEdits",
    "additionalDirectories": [
      "E:\\projects\\claude_code\\src",
      "E:\\projects\\claude_code",
      "E:\\e\\projects\\claude_code\\prop-ai\\tmt",
      "E:\\mnt\\e\\projects\\claude_code\\prop-ai\\tmt"
    ]
  }
}<|MERGE_RESOLUTION|>--- conflicted
+++ resolved
@@ -19,26 +19,20 @@
       "Bash(taskkill:*)",
       "Bash(git add:*)",
       "Bash(git checkout:*)",
-<<<<<<< HEAD
       "Bash(git merge:*)",
-      "Bash(git commit:*)"
-=======
+      "Bash(git commit:*)",
       "Bash(curl:*)",
       "Bash(PORT=8001 python:*)",
       "Bash(npm run dev:*)",
       "Bash(PORT=3003 npm run dev)",
       "Bash(taskkill:*)",
       "Bash(node:*)",
-      "Bash(git checkout:*)",
-      "Bash(git add:*)",
-      "Bash(git commit:*)",
       "Bash(npm run build:*)",
       "Bash(NODE_ENV=development npx next dev --port 8090)",
       "mcp__playwright__browser_navigate",
       "mcp__playwright__browser_wait_for",
       "Bash(awk:*)",
       "mcp__playwright__browser_click"
->>>>>>> f3a378bd
     ],
     "deny": [],
     "ask": [],
